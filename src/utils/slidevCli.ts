import * as vscode from 'vscode';
import * as fs from 'fs';
import * as cp from 'child_process';
import * as path from 'path';
import * as os from 'os';
import * as net from 'net';
import { Logger } from './logger';
import { SessionManager } from './sessionManager';

/**
 * Class that handles Slidev CLI operations using per-session projects
 */
export class SlidevCli {
  private readonly logger: Logger;
  private slidevTerminal: vscode.Terminal | undefined;
  private extensionPath: string;
  private templateProjectPath: string;
  private sessionManager: SessionManager;
  
  // Track the current running server information
  private activeServer: {
    sessionId: string;
    port: number;
    projectPath: string;
    browserUrl: string;
    startTime: Date;
  } | null = null;
  
  // Default port for Slidev
  private readonly DEFAULT_PORT = 3030;
    
  constructor(context: vscode.ExtensionContext) {
    this.logger = Logger.getInstance();
    this.extensionPath = context.extensionPath;
    this.templateProjectPath = path.join(this.extensionPath, 'resources', 'slidev-template');
    this.sessionManager = SessionManager.getInstance();
    
    // Ensure the template project exists
    this.initializeTemplateProject();
  }
    
  /**
   * Initialize the template Slidev project for reuse
   */
  private initializeTemplateProject(): void {
    this.logger.info('Initializing template Slidev project');
    
    // Create the resources directory if it doesn't exist
    const resourcesDir = path.join(this.extensionPath, 'resources');
    if (!fs.existsSync(resourcesDir)) {
      fs.mkdirSync(resourcesDir, { recursive: true });
    }
    
    // Create the template project directory if it doesn't exist
    if (!fs.existsSync(this.templateProjectPath)) {
      fs.mkdirSync(this.templateProjectPath, { recursive: true });
      
      // Create a package.json file
      const packageJson = {
        "name": "slidev-template",
        "private": true,
        "type": "module",
        "scripts": {
          "dev": "slidev",
          "build": "slidev build",
          "export": "slidev export"
        },
        "dependencies": {
          "@slidev/cli": "^0.42.0",
          "@slidev/theme-default": "^0.21.2",
          "@slidev/theme-seriph": "^0.21.3"
        },
        "devDependencies": {
          "playwright-chromium": "^1.40.0"  // Pre-install for PDF export
        }
      };
      
      fs.writeFileSync(
        path.join(this.templateProjectPath, 'package.json'), 
        JSON.stringify(packageJson, null, 2)
      );
      
      // Create empty folders for assets and components
      fs.mkdirSync(path.join(this.templateProjectPath, 'assets'), { recursive: true });
      fs.mkdirSync(path.join(this.templateProjectPath, 'components'), { recursive: true });
      
      // Create a basic .gitignore
      fs.writeFileSync(
        path.join(this.templateProjectPath, '.gitignore'),
        'node_modules\n.DS_Store\ndist\n*.local\n.remote-assets\ncomponents.d.ts'
      );
      
      // Install dependencies in the template project
      try {
        this.logger.info('Installing dependencies in template project');
        vscode.window.showInformationMessage('Setting up Slidev template. This will take a moment but only happens once.');
        cp.execSync('npm install', { cwd: this.templateProjectPath });
        this.logger.info('Successfully installed dependencies in template project');
        vscode.window.showInformationMessage('Slidev template setup complete.');
      } catch (error) {
        this.logger.error('Failed to install dependencies in template project:', error);
        vscode.window.showErrorMessage('Failed to set up Slidev template. Some features may not work correctly.');
      }
    } else {
      // Template exists, but check if node_modules exists
      const nodeModulesPath = path.join(this.templateProjectPath, 'node_modules');
      if (!fs.existsSync(nodeModulesPath) || !fs.existsSync(path.join(nodeModulesPath, '@slidev'))) {
        try {
          this.logger.info('Template exists but node_modules missing. Installing dependencies...');
          vscode.window.showInformationMessage('Setting up Slidev dependencies. This will take a moment but only happens once.');
          cp.execSync('npm install', { cwd: this.templateProjectPath });
          this.logger.info('Successfully installed dependencies in template project');
          vscode.window.showInformationMessage('Slidev dependencies installed successfully.');
        } catch (error) {
          this.logger.error('Failed to install dependencies in existing template:', error);
          vscode.window.showErrorMessage('Failed to set up Slidev dependencies. Some features may not work correctly.');
        }
      } else {
        this.logger.debug('Template project with dependencies already exists');
      }
    }
  }
  
  /**
   * Get or create a session project for the given session ID
   */
  async getSessionProject(sessionId: string, markdownContent?: string): Promise<string> {
    // Check if we already have a project for this session
    const existingProjectPath = this.sessionManager.getSlidevProjectPath(sessionId);
    if (existingProjectPath && fs.existsSync(existingProjectPath)) {
      this.logger.debug(`Using existing session project at: ${existingProjectPath}`);
      
      // If markdown content is provided, update the slides
      if (markdownContent) {
        this.updateProjectSlides(existingProjectPath, markdownContent);
      }
      
      return existingProjectPath;
    }
    
    // Create a new project for this session
    const projectPath = await this.createSessionProject(sessionId, markdownContent);
    this.sessionManager.updateSlidevProjectPath(sessionId, projectPath);
    return projectPath;
  }
  
  /**
   * Create a new session project by copying the template
   */
  private async createSessionProject(sessionId: string, markdownContent?: string): Promise<string> {
    this.logger.info(`Creating new session project for session: ${sessionId}`);
    
    try {
      // Create a folder in the temp directory
      const tempDir = path.join(vscode.workspace.workspaceFolders?.[0]?.uri.fsPath || path.join(os.tmpdir(), 'slidev-copilot'), '.slidev');
      if (!fs.existsSync(tempDir)) {
        fs.mkdirSync(tempDir, { recursive: true });
      }
      
      // Create a timestamp-based folder name for better readability
      const timestamp = new Date().toISOString().replace(/[:T]/g, '-').replace(/\..+/, '');
      const sessionDir = path.join(tempDir, `slidev-${timestamp}-${sessionId.substring(0, 8)}`);
      
      if (fs.existsSync(sessionDir)) {
        // Clean up any existing directory with the same name
        this.deleteDirectory(sessionDir);
      }
      
      fs.mkdirSync(sessionDir, { recursive: true });
      
      // Copy the template project to this folder efficiently
      // First copy basic project files but exclude node_modules
      const entries = fs.readdirSync(this.templateProjectPath, { withFileTypes: true });
      for (const entry of entries) {
        const srcPath = path.join(this.templateProjectPath, entry.name);
        const destPath = path.join(sessionDir, entry.name);
        
        // Skip node_modules - we'll handle it with a symlink/junction for efficiency
        if (entry.name === 'node_modules') {
          continue;
        }
        
        if (entry.isDirectory()) {
          // Recursively copy directories
          this.copyDirectory(srcPath, destPath);
        } else {
          // Copy files
          fs.copyFileSync(srcPath, destPath);
        }
      }
      
      // Now handle node_modules - create a symbolic link or junction on Windows
      // This makes creating new sessions much faster as we don't copy large node_modules folders
      const srcNodeModules = path.join(this.templateProjectPath, 'node_modules');
      const destNodeModules = path.join(sessionDir, 'node_modules');
      
      if (fs.existsSync(srcNodeModules)) {
        try {
          // On Windows, use junction which doesn't require special permissions
          if (os.platform() === 'win32') {
            this.logger.debug('Creating junction for node_modules on Windows');
            // Windows requires absolute paths for junctions
            cp.execSync(`mklink /J "${destNodeModules}" "${srcNodeModules}"`);
          } else {
            // On Unix systems, create a symbolic link
            this.logger.debug('Creating symlink for node_modules on Unix');
            fs.symlinkSync(srcNodeModules, destNodeModules, 'dir');
          }
          this.logger.info('Successfully linked node_modules from template');
        } catch (error) {
          // If linking fails, fall back to a copy but log the warning
          this.logger.warn('Failed to create link for node_modules, falling back to copy:', error);
          this.copyDirectory(srcNodeModules, destNodeModules);
        }
      } else {
        this.logger.warn('No node_modules found in template, dependencies may need to be installed');
      }
      
      // If markdown content is provided, create a slides file
      if (markdownContent) {
        this.updateProjectSlides(sessionDir, markdownContent);
      }
      
      this.logger.info(`Created session project at: ${sessionDir}`);
      return sessionDir;
    } catch (error) {
      this.logger.error('Failed to create session project:', error);
      throw new Error(`Failed to create session project: ${error instanceof Error ? error.message : String(error)}`);
<<<<<<< HEAD
    }
  }
  
  /**
   * Update the slides in a project with new content
   */
  private updateProjectSlides(projectPath: string, markdownContent: string): void {
    try {
      const slidesPath = path.join(projectPath, 'slides.md');
      fs.writeFileSync(slidesPath, markdownContent);
      this.logger.debug(`Updated slides at: ${slidesPath}`);
    } catch (error) {
      this.logger.error('Failed to update slides:', error);
      throw new Error(`Failed to update slides: ${error instanceof Error ? error.message : String(error)}`);
    }
  }
  
  /**
=======
    }
  }
  
  /**
   * Update the slides in a project with new content
   */
  private updateProjectSlides(projectPath: string, markdownContent: string): void {
    try {
      const slidesPath = path.join(projectPath, 'slides.md');
      fs.writeFileSync(slidesPath, markdownContent);
      this.logger.debug(`Updated slides at: ${slidesPath}`);
    } catch (error) {
      this.logger.error('Failed to update slides:', error);
      throw new Error(`Failed to update slides: ${error instanceof Error ? error.message : String(error)}`);
    }
  }
  
  /**
>>>>>>> 5e57e4ba
   * Find an available port starting from the given port number
   * @param startPort The port to start checking from
   * @returns Promise resolving to an available port
   */
  private async findAvailablePort(startPort: number = this.DEFAULT_PORT): Promise<number> {
    this.logger.debug(`Looking for available port starting from ${startPort}`);
    
    const isPortAvailable = (port: number): Promise<boolean> => {
      return new Promise(resolve => {
        const server = net.createServer();
        
        server.once('error', () => {
          // Error means port is not available
          resolve(false);
        });
        
        server.once('listening', () => {
          // Clean up the server so it closes and can be reused
          server.close();
          resolve(true);
        });
        
        // Try to listen on the port
        server.listen(port);
      });
    };
    
    // Start checking from the startPort
    let port = startPort;
    const maxPort = startPort + 10; // Try up to 10 ports to avoid infinite loop
    
    while (port < maxPort) {
      const available = await isPortAvailable(port);
      if (available) {
        this.logger.debug(`Found available port: ${port}`);
        return port;
      }
      port++;
    }
    
    // If we get here, we couldn't find an available port in the range
    this.logger.warn(`Could not find available port in range ${startPort}-${maxPort-1}, returning default port`);
    return this.DEFAULT_PORT;
  }
  
  /**
   * Stop the currently running Slidev server if one exists
   */
  private async stopActiveSlidevServer(): Promise<void> {
    if (!this.activeServer) {
      this.logger.debug('No active Slidev server to stop');
      return;
    }
    
    this.logger.info(`Stopping active Slidev server for session ${this.activeServer.sessionId} on port ${this.activeServer.port}`);
    
    // Dispose the terminal if it exists
    if (this.slidevTerminal) {
      this.slidevTerminal.dispose();
      this.slidevTerminal = undefined;
    }
    
    // On Windows, we need to manually kill processes that might be using the port
    if (os.platform() === 'win32') {
      try {
        // Find and kill processes using the port
        const command = `FOR /F "tokens=5" %p IN ('netstat -ano ^| findstr :${this.activeServer.port}') DO taskkill /F /PID %p`;
        cp.execSync(command);
        this.logger.debug(`Executed command to kill processes on port ${this.activeServer.port}`);
      } catch (error) {
        // This is not critical, so just log it
        this.logger.warn(`Failed to kill processes on port ${this.activeServer.port}:`, error);
      }
    } else {
      // For Unix-like OS, we can use the simpler lsof command
      try {
        cp.execSync(`lsof -i :${this.activeServer.port} -t | xargs kill -9`);
        this.logger.debug(`Executed command to kill processes on port ${this.activeServer.port}`);
      } catch (error) {
        // This is not critical, so just log it
        this.logger.warn(`Failed to kill processes on port ${this.activeServer.port}:`, error);
      }
    }
    
    // Clear the active server reference
    this.activeServer = null;
    
    // Add a small delay to make sure the port is released
    await new Promise(resolve => setTimeout(resolve, 500));
  }
  
  /**
   * Open the browser to the Slidev presentation
   * @param port The port to open
   */
  private async openSlidevInBrowser(port: number): Promise<void> {
    const url = `http://localhost:${port}`;
    this.logger.info(`Opening Slidev in browser at ${url}`);
    
    // Use VS Code's openExternal to open the URL in the default browser
    await vscode.env.openExternal(vscode.Uri.parse(url));
  }

  /**
   * Start a Slidev server for the given session
   * @param sessionId The session ID
   * @param markdownContent The markdown content for the slides
   */
  async startSlidevServer(sessionId: string, markdownContent: string): Promise<void> {
    this.logger.info(`Starting Slidev server for session: ${sessionId}`);
    
    try {
      // Get or create a project for this session
      const projectPath = await this.getSessionProject(sessionId, markdownContent);
      
      // Check if we're already running a server for this session
      if (this.activeServer && this.activeServer.sessionId === sessionId) {
        this.logger.info(`Server already running for session ${sessionId}, updating slides and refreshing`);
        
        // Just update the slides and open the browser
        this.updateProjectSlides(projectPath, markdownContent);
        await this.openSlidevInBrowser(this.activeServer.port);
        
        // Notify the user
        vscode.window.showInformationMessage('Slides updated. Refreshing browser to show changes.');
        return;
      }
      
      // If there's a different session active, stop it first
      if (this.activeServer && this.activeServer.sessionId !== sessionId) {
        this.logger.info(`Stopping server for session ${this.activeServer.sessionId} to start one for ${sessionId}`);
        await this.stopActiveSlidevServer();
      }
      
      // Find an available port
      const port = await this.findAvailablePort();
      
      // If we already have a terminal, dispose it
      if (this.slidevTerminal) {
        this.logger.debug('Disposing existing Slidev terminal');
        this.slidevTerminal.dispose();
        this.slidevTerminal = undefined;
      }
      
<<<<<<< HEAD
      // Create a Vite config file to allow access to the template node_modules
      await this.createViteConfig(projectPath);
      
=======
>>>>>>> 5e57e4ba
      // Create a new terminal for Slidev
      this.slidevTerminal = vscode.window.createTerminal('Slidev');
      this.logger.debug('Created Slidev terminal');
      
      // Make the terminal visible
      this.slidevTerminal.show();
      
      // Change to the project directory and start Slidev
      this.slidevTerminal.sendText(`cd "${projectPath}"`);
      this.slidevTerminal.sendText(`npx slidev slides.md --port ${port} --open`);
      
      // Update our tracking of the active server
      this.activeServer = {
        sessionId,
        port,
        projectPath,
        browserUrl: `http://localhost:${port}`,
        startTime: new Date()
      };
      
      // Show notification
      vscode.window.showInformationMessage(`Starting Slidev server on port ${port}. A browser window should open shortly.`);
      
    } catch (error) {
      this.logger.error('Failed to start Slidev server:', error);
      vscode.window.showErrorMessage(`Failed to start Slidev server: ${error instanceof Error ? error.message : String(error)}`);
<<<<<<< HEAD
    }
  }
  
  /**
   * Export the presentation to PDF for the given session
   */
  async exportToPdf(sessionId: string, markdownContent: string): Promise<string> {
    this.logger.info(`Exporting presentation to PDF for session: ${sessionId}`);
    
    try {
      // Get or create a project for this session
      const projectPath = await this.getSessionProject(sessionId, markdownContent);
      
      // Create the output path
      const outputPath = path.join(projectPath, 'presentation.pdf');
      
      // Create a new terminal for export
      const exportTerminal = vscode.window.createTerminal('Slidev Export');
      this.logger.debug('Created Slidev export terminal');
      
      // Make the terminal visible
      exportTerminal.show();
      
      exportTerminal.sendText(`cd "${projectPath}"`);
      
      // Run the export command
      exportTerminal.sendText(`npx slidev export slides.md --output "${outputPath}"`);
      
      // Show notification
      vscode.window.showInformationMessage(`Exporting presentation to PDF: ${outputPath}`);
      
      return outputPath;
    } catch (error) {
      this.logger.error('Failed to export PDF:', error);
      throw new Error(`Failed to export PDF: ${error instanceof Error ? error.message : String(error)}`);
    }
  }
  
  /**
   * Get the path to the slides markdown file for a session
   */
  getSessionSlidesPath(sessionId: string): string | undefined {
    const projectPath = this.sessionManager.getSlidevProjectPath(sessionId);
    if (!projectPath) {
      return undefined;
    }
    
    return path.join(projectPath, 'slides.md');
  }
  
  /**
   * Helper to copy a directory recursively
   */
  private copyDirectory(source: string, destination: string): void {
    // Create the destination directory
    if (!fs.existsSync(destination)) {
      fs.mkdirSync(destination, { recursive: true });
    }
    
    // Get all entries in the source directory
    const entries = fs.readdirSync(source, { withFileTypes: true });
    
    // Copy each entry
    for (const entry of entries) {
      const srcPath = path.join(source, entry.name);
      const destPath = path.join(destination, entry.name);
      
      if (entry.isDirectory()) {
        // Recursively copy directories
        this.copyDirectory(srcPath, destPath);
      } else {
        // Copy files
        fs.copyFileSync(srcPath, destPath);
      }
    }
  }
  
  /**
   * Helper to delete a directory recursively
   */
  private deleteDirectory(directoryPath: string): void {
    if (fs.existsSync(directoryPath)) {
      const entries = fs.readdirSync(directoryPath, { withFileTypes: true });
      
      for (const entry of entries) {
        const fullPath = path.join(directoryPath, entry.name);
        
        if (entry.isDirectory()) {
          this.deleteDirectory(fullPath);
        } else {
          fs.unlinkSync(fullPath);
        }
      }
      
      fs.rmdirSync(directoryPath);
    }
  }
  
=======
    }
  }
  
  /**
   * Export the presentation to PDF for the given session
   */
  async exportToPdf(sessionId: string, markdownContent: string): Promise<string> {
    this.logger.info(`Exporting presentation to PDF for session: ${sessionId}`);
    
    try {
      // Get or create a project for this session
      const projectPath = await this.getSessionProject(sessionId, markdownContent);
      
      // Create the output path
      const outputPath = path.join(projectPath, 'presentation.pdf');
      
      // Create a new terminal for export
      const exportTerminal = vscode.window.createTerminal('Slidev Export');
      this.logger.debug('Created Slidev export terminal');
      
      // Make the terminal visible
      exportTerminal.show();
      
      exportTerminal.sendText(`cd "${projectPath}"`);
      
      // Run the export command
      exportTerminal.sendText(`npx slidev export slides.md --output "${outputPath}"`);
      
      // Show notification
      vscode.window.showInformationMessage(`Exporting presentation to PDF: ${outputPath}`);
      
      return outputPath;
    } catch (error) {
      this.logger.error('Failed to export PDF:', error);
      throw new Error(`Failed to export PDF: ${error instanceof Error ? error.message : String(error)}`);
    }
  }
  
  /**
   * Get the path to the slides markdown file for a session
   */
  getSessionSlidesPath(sessionId: string): string | undefined {
    const projectPath = this.sessionManager.getSlidevProjectPath(sessionId);
    if (!projectPath) {
      return undefined;
    }
    
    return path.join(projectPath, 'slides.md');
  }
  
  /**
   * Helper to copy a directory recursively
   */
  private copyDirectory(source: string, destination: string): void {
    // Create the destination directory
    if (!fs.existsSync(destination)) {
      fs.mkdirSync(destination, { recursive: true });
    }
    
    // Get all entries in the source directory
    const entries = fs.readdirSync(source, { withFileTypes: true });
    
    // Copy each entry
    for (const entry of entries) {
      const srcPath = path.join(source, entry.name);
      const destPath = path.join(destination, entry.name);
      
      if (entry.isDirectory()) {
        // Recursively copy directories
        this.copyDirectory(srcPath, destPath);
      } else {
        // Copy files
        fs.copyFileSync(srcPath, destPath);
      }
    }
  }
  
  /**
   * Helper to delete a directory recursively
   */
  private deleteDirectory(directoryPath: string): void {
    if (fs.existsSync(directoryPath)) {
      const entries = fs.readdirSync(directoryPath, { withFileTypes: true });
      
      for (const entry of entries) {
        const fullPath = path.join(directoryPath, entry.name);
        
        if (entry.isDirectory()) {
          this.deleteDirectory(fullPath);
        } else {
          fs.unlinkSync(fullPath);
        }
      }
      
      fs.rmdirSync(directoryPath);
    }
  }
  
>>>>>>> 5e57e4ba
  /**
   * Dispose resources
   */
  dispose(): void {
    if (this.slidevTerminal) {
      this.slidevTerminal.dispose();
      this.slidevTerminal = undefined;
    }
  }

  /**
   * Create a Vite config file to allow access to the template node_modules
   */
  private async createViteConfig(projectPath: string): Promise<void> {
    const viteConfigPath = path.join(projectPath, 'vite.config.js');
    const viteConfigContent = `
      import { defineConfig } from 'vite';

      export default defineConfig({
        server: {
          fs: {
            allow: [
              // Allow the template project path which contains node_modules
              '${this.templateProjectPath.replace(/\\/g, '\\\\')}',
              // Allow the session project path
              '${projectPath.replace(/\\/g, '\\\\')}',
              // Add the root directory containing the node_modules
              '${path.dirname(this.templateProjectPath).replace(/\\/g, '\\\\')}'
            ]
          }
        }
      });
    `;
    fs.writeFileSync(viteConfigPath, viteConfigContent);
    this.logger.debug(`Created Vite config at: ${viteConfigPath}`);
  }
}<|MERGE_RESOLUTION|>--- conflicted
+++ resolved
@@ -226,7 +226,6 @@
     } catch (error) {
       this.logger.error('Failed to create session project:', error);
       throw new Error(`Failed to create session project: ${error instanceof Error ? error.message : String(error)}`);
-<<<<<<< HEAD
     }
   }
   
@@ -245,26 +244,6 @@
   }
   
   /**
-=======
-    }
-  }
-  
-  /**
-   * Update the slides in a project with new content
-   */
-  private updateProjectSlides(projectPath: string, markdownContent: string): void {
-    try {
-      const slidesPath = path.join(projectPath, 'slides.md');
-      fs.writeFileSync(slidesPath, markdownContent);
-      this.logger.debug(`Updated slides at: ${slidesPath}`);
-    } catch (error) {
-      this.logger.error('Failed to update slides:', error);
-      throw new Error(`Failed to update slides: ${error instanceof Error ? error.message : String(error)}`);
-    }
-  }
-  
-  /**
->>>>>>> 5e57e4ba
    * Find an available port starting from the given port number
    * @param startPort The port to start checking from
    * @returns Promise resolving to an available port
@@ -409,12 +388,6 @@
         this.slidevTerminal = undefined;
       }
       
-<<<<<<< HEAD
-      // Create a Vite config file to allow access to the template node_modules
-      await this.createViteConfig(projectPath);
-      
-=======
->>>>>>> 5e57e4ba
       // Create a new terminal for Slidev
       this.slidevTerminal = vscode.window.createTerminal('Slidev');
       this.logger.debug('Created Slidev terminal');
@@ -441,7 +414,6 @@
     } catch (error) {
       this.logger.error('Failed to start Slidev server:', error);
       vscode.window.showErrorMessage(`Failed to start Slidev server: ${error instanceof Error ? error.message : String(error)}`);
-<<<<<<< HEAD
     }
   }
   
@@ -540,106 +512,6 @@
     }
   }
   
-=======
-    }
-  }
-  
-  /**
-   * Export the presentation to PDF for the given session
-   */
-  async exportToPdf(sessionId: string, markdownContent: string): Promise<string> {
-    this.logger.info(`Exporting presentation to PDF for session: ${sessionId}`);
-    
-    try {
-      // Get or create a project for this session
-      const projectPath = await this.getSessionProject(sessionId, markdownContent);
-      
-      // Create the output path
-      const outputPath = path.join(projectPath, 'presentation.pdf');
-      
-      // Create a new terminal for export
-      const exportTerminal = vscode.window.createTerminal('Slidev Export');
-      this.logger.debug('Created Slidev export terminal');
-      
-      // Make the terminal visible
-      exportTerminal.show();
-      
-      exportTerminal.sendText(`cd "${projectPath}"`);
-      
-      // Run the export command
-      exportTerminal.sendText(`npx slidev export slides.md --output "${outputPath}"`);
-      
-      // Show notification
-      vscode.window.showInformationMessage(`Exporting presentation to PDF: ${outputPath}`);
-      
-      return outputPath;
-    } catch (error) {
-      this.logger.error('Failed to export PDF:', error);
-      throw new Error(`Failed to export PDF: ${error instanceof Error ? error.message : String(error)}`);
-    }
-  }
-  
-  /**
-   * Get the path to the slides markdown file for a session
-   */
-  getSessionSlidesPath(sessionId: string): string | undefined {
-    const projectPath = this.sessionManager.getSlidevProjectPath(sessionId);
-    if (!projectPath) {
-      return undefined;
-    }
-    
-    return path.join(projectPath, 'slides.md');
-  }
-  
-  /**
-   * Helper to copy a directory recursively
-   */
-  private copyDirectory(source: string, destination: string): void {
-    // Create the destination directory
-    if (!fs.existsSync(destination)) {
-      fs.mkdirSync(destination, { recursive: true });
-    }
-    
-    // Get all entries in the source directory
-    const entries = fs.readdirSync(source, { withFileTypes: true });
-    
-    // Copy each entry
-    for (const entry of entries) {
-      const srcPath = path.join(source, entry.name);
-      const destPath = path.join(destination, entry.name);
-      
-      if (entry.isDirectory()) {
-        // Recursively copy directories
-        this.copyDirectory(srcPath, destPath);
-      } else {
-        // Copy files
-        fs.copyFileSync(srcPath, destPath);
-      }
-    }
-  }
-  
-  /**
-   * Helper to delete a directory recursively
-   */
-  private deleteDirectory(directoryPath: string): void {
-    if (fs.existsSync(directoryPath)) {
-      const entries = fs.readdirSync(directoryPath, { withFileTypes: true });
-      
-      for (const entry of entries) {
-        const fullPath = path.join(directoryPath, entry.name);
-        
-        if (entry.isDirectory()) {
-          this.deleteDirectory(fullPath);
-        } else {
-          fs.unlinkSync(fullPath);
-        }
-      }
-      
-      fs.rmdirSync(directoryPath);
-    }
-  }
-  
->>>>>>> 5e57e4ba
   /**
    * Dispose resources
    */
